package application

import (
	"context"
	"encoding/csv"
	"encoding/json"
	"errors"
	"fmt"
	"io"
	"log/slog"
	"strconv"
	"strings"

	"github.com/diwise/iot-things/internal/pkg/presentation/auth"
	"github.com/diwise/iot-things/internal/pkg/storage"
	"github.com/diwise/service-chassis/pkg/infrastructure/o11y/logging"
)

var ErrAlreadyExists error = fmt.Errorf("Thing already exists")

type App struct {
	w ThingWriter
	r ThingReader
}

//go:generate moq -rm -out reader_mock.go . ThingReader
type ThingReader interface {
	QueryThings(ctx context.Context, conditions ...storage.ConditionFunc) (storage.QueryResult, error)
	RetrieveThing(ctx context.Context, thingId string) ([]byte, string, error)
	RetrieveRelatedThings(ctx context.Context, thingId string) ([]byte, error)
}

//go:generate moq -rm -out writer_mock.go . ThingWriter
type ThingWriter interface {
	CreateThing(ctx context.Context, v []byte) error
	UpdateThing(ctx context.Context, v []byte) error
	AddRelatedThing(ctx context.Context, thingId string, v []byte) error
}

func New(r ThingReader, w ThingWriter) App {
	return App{
		r: r,
		w: w,
	}
}

func (a App) AddRelatedThing(ctx context.Context, thingId string, data []byte) error {
	return a.w.AddRelatedThing(ctx, thingId, data)
}

func (a App) RetrieveRelatedThings(ctx context.Context, thingId string) ([]byte, error) {
	return a.r.RetrieveRelatedThings(ctx, thingId)
}

func (a App) QueryThings(ctx context.Context, conditions map[string][]string) (QueryResult, error) {
	var err error
	var number, size *int

	q := make([]storage.ConditionFunc, 0)

	if v, ok := conditions["thing_id"]; ok {
		q = append(q, storage.WithThingID(v[0]))
	}

	if v, ok := conditions["type"]; ok {
		q = append(q, storage.WithThingType(v[0]))
	}

	if v, ok := conditions["page[size]"]; ok {
		s, err := strconv.Atoi(v[0])
		if err != nil || s < 1 {
			return QueryResult{}, fmt.Errorf("invalid size parameter")
		}
		q = append(q, storage.WithLimit(s))
		size = &s
	}

	if v, ok := conditions["page[number]"]; ok {
		n, err := strconv.Atoi(v[0])
		if err != nil || n < 1 {
			return QueryResult{}, fmt.Errorf("invalid number parameter")
		}
		if size == nil {
			s := 10
			size = &s
			q = append(q, storage.WithLimit(s))
		}
		q = append(q, storage.WithOffset((n-1)**size))
		number = &n
	}

	if v, ok := conditions["offset"]; ok {
		offset, err := strconv.Atoi(v[0])
		if err != nil || offset < 0 {
			return QueryResult{}, fmt.Errorf("invalid offset parameter")
		}
		q = append(q, storage.WithOffset(offset))
	}

	if v, ok := conditions["limit"]; ok {
		limit, err := strconv.Atoi(v[0])
		if err != nil || limit < 1 {
			return QueryResult{}, fmt.Errorf("invalid limit parameter")
		}
		q = append(q, storage.WithLimit(limit))
	}

	r, err := a.r.QueryThings(ctx, q...)

	return QueryResult{
		Things:     r.Things,
		Count:      r.Count,
		Limit:      r.Limit,
		Offset:     r.Offset,
		Number:     number,
		Size:       size,
		TotalCount: r.TotalCount,
	}, err
}

func (a App) RetrieveThing(ctx context.Context, thingId string) ([]byte, error) {
	b, _, err := a.r.RetrieveThing(ctx, thingId)
	return b, err
}

func (a App) CreateThing(ctx context.Context, data []byte) error {
	err := a.w.CreateThing(ctx, data)
	if errors.Is(err, storage.ErrAlreadyExists) {
		return ErrAlreadyExists
	}
	return err
}

func (a App) IsValidThing(data []byte) (bool, error) {
	_, _, err := unmarshalThing(data)
	return err == nil, err
}

func (a App) CreateOrUpdateThing(ctx context.Context, data []byte) error {
	id, _, err := unmarshalThing(data)
	if err != nil {
		return err
	}

	_, _, err = a.r.RetrieveThing(ctx, id)
	if err != nil {
		if !errors.Is(err, storage.ErrNotExist) {
			return err
		}

		err := a.w.CreateThing(ctx, data)
		if err != nil {
			if errors.Is(err, storage.ErrAlreadyExists) {
				return ErrAlreadyExists
			}
			return err
		}
	}

	return a.w.UpdateThing(ctx, data)
}

func (a App) UpdateThing(ctx context.Context, data []byte) error {
	id, _, err := unmarshalThing(data)
	if err != nil {
		return err
	}

	_, _, err = a.r.RetrieveThing(ctx, id)
	if err != nil {
		return err
	}

	return a.w.UpdateThing(ctx, data)
}

func (a App) PatchThing(ctx context.Context, thingId string, patch []byte) error {
	var err error

	p := make(map[string]any)
	err = json.Unmarshal(patch, &p)
	if err != nil {
		return fmt.Errorf("could not unmarshal patch, %w", err)
	}

	thing, _, err := a.r.RetrieveThing(ctx, thingId)
	if err != nil {
		return fmt.Errorf("could not find thing to patch, %w", err)
	}

	current := make(map[string]any)
	err = json.Unmarshal(thing, &current)
	if err != nil {
		return fmt.Errorf("could not unmarshal current thing to map, %w", err)
	}

	for k, v := range p {
		current[k] = v
	}

	patchedThing, err := json.Marshal(current)
	if err != nil {
		return fmt.Errorf("could not marshal patched thing, %w", err)
	}

	return a.w.UpdateThing(ctx, patchedThing)
}

func (a App) Seed(ctx context.Context, data io.Reader) error {
	r := csv.NewReader(data)
	r.Comma = ';'
	rowNum := 0

	log := logging.GetFromContext(ctx)

	parseLocation := func(s string) Location {
		parts := strings.Split(s, ",")
		if len(parts) != 2 {
			return Location{}
		}

		parse := func(s string) float64 {
			f, err := strconv.ParseFloat(s, 64)
			if err != nil {
				return 0.0
			}
			return f
		}

		return Location{
			Latitude:  parse(parts[0]),
			Longitude: parse(parts[1]),
		}
	}

	parseProps := func(p string) map[string]any {
		parts := strings.Split(p, ",")
		if len(parts) == 0 {
			return map[string]any{}
		}

		m := make(map[string]any)

		for _, part := range parts {
			keyValues := strings.Split(part, "=")
			if len(keyValues) != 2 {
				continue
			}

			key := keyValues[0]
			value := keyValues[1]

			if strings.HasPrefix(value, "'") {
				m[key] = strings.Trim(value, "'")
				continue
			}

			f, err := strconv.ParseFloat(value, 64)
			if err != nil {
				continue
			}

			m[key] = f
		}

		return m
	}

	for {
		record, err := r.Read()
		if err == io.EOF {
			break
		}

		if rowNum == 0 {
			rowNum++
			continue
		}

		//     0      1          2      3      4           5          6       7
		// thingId,thingType,location,props,relatedId,relatedType,location,tenant

		thing := Thing{
			Id:       record[0],
			Type:     record[1],
			Location: parseLocation(record[2]),
			Tenant:   record[7],
		}

		relatedThing := Thing{
			Id:       record[4],
			Type:     record[5],
			Location: parseLocation(record[6]),
			Tenant:   record[7],
		}

		m, err := toMap(thing)
		if err != nil {
			continue
		}
		m = appendMap(m, parseProps(record[3]))

		be, err := json.Marshal(m)
		if err != nil {
			return err
		}

<<<<<<< HEAD
		ctxWithTenant := auth.WithAllowedTenants(ctx, []string{thing.Tenant})
=======
		l := log.With(slog.String("thing_id", t.Id), slog.String("tenant", t.Tenant), slog.String("fnct_id", fnct.Id))
		ctx := logging.NewContextWithLogger(ctx, l)
		ctxWithTenant := auth.WithAllowedTenants(ctx, []string{t.Tenant})
>>>>>>> cc5f2853

		l.Debug("seed")

		err = a.CreateOrUpdateThing(ctxWithTenant, be)
		if err != nil {
			log.Error("could not create or update thing", "err", err.Error())

			if !errors.Is(err, ErrAlreadyExists) {
				log.Debug("error is not ErrAlreadyExists", "err", err.Error())
				return err
			}
		}

<<<<<<< HEAD
		if relatedThing.Id != "" {
			bd, err := json.Marshal(relatedThing)
=======
		props := parseProps(record[3])
		if len(props) > 0 {
			if b, err := json.Marshal(props); err == nil {
				err := a.PatchThing(ctx, t.Id, b)
				if err != nil {
					log.Error("patch thing failed", "err", err.Error())
				}
			}
		}

		if fnct.Id != "" {
			bd, err := json.Marshal(fnct)
>>>>>>> cc5f2853
			if err != nil {
				return err
			}

			err = a.AddRelatedThing(ctxWithTenant, thing.Id, bd)
			if err != nil {
				log.Debug("could not add related thing")
				return err
			}
		}
		rowNum++
	}

	return nil
}

func toMap(t Thing) (map[string]any, error) {
	var err error
	b, err := json.Marshal(t)
	if err != nil {
		return nil, err
	}

	p := make(map[string]any)
	err = json.Unmarshal(b, &p)
	if err != nil {
		return nil, fmt.Errorf("could not unmarshal thing, %w", err)
	}

	return p, nil
}

func appendMap(m1 map[string]any, m2 map[string]any) map[string]any {
	for k, v := range m2 {
		m1[k] = v
	}
	return m1
}

func unmarshalThing(data []byte) (string, string, error) {
	var d struct {
		Id   *string `json:"id,omitempty"`
		Type *string `json:"type,omitempty"`
	}
	err := json.Unmarshal(data, &d)
	if err != nil {
		return "", "", err
	}

	if d.Id == nil {
		return "", "", fmt.Errorf("data contains no Thing id")
	}
	if d.Type == nil {
		return "", "", fmt.Errorf("data contains no Thing type")
	}

	return *d.Id, *d.Type, nil
}<|MERGE_RESOLUTION|>--- conflicted
+++ resolved
@@ -305,13 +305,9 @@
 			return err
 		}
 
-<<<<<<< HEAD
-		ctxWithTenant := auth.WithAllowedTenants(ctx, []string{thing.Tenant})
-=======
 		l := log.With(slog.String("thing_id", t.Id), slog.String("tenant", t.Tenant), slog.String("fnct_id", fnct.Id))
 		ctx := logging.NewContextWithLogger(ctx, l)
 		ctxWithTenant := auth.WithAllowedTenants(ctx, []string{t.Tenant})
->>>>>>> cc5f2853
 
 		l.Debug("seed")
 
@@ -325,23 +321,8 @@
 			}
 		}
 
-<<<<<<< HEAD
 		if relatedThing.Id != "" {
 			bd, err := json.Marshal(relatedThing)
-=======
-		props := parseProps(record[3])
-		if len(props) > 0 {
-			if b, err := json.Marshal(props); err == nil {
-				err := a.PatchThing(ctx, t.Id, b)
-				if err != nil {
-					log.Error("patch thing failed", "err", err.Error())
-				}
-			}
-		}
-
-		if fnct.Id != "" {
-			bd, err := json.Marshal(fnct)
->>>>>>> cc5f2853
 			if err != nil {
 				return err
 			}
